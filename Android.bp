// Copyright (C) 2014 The Android Open Source Project
//
// Licensed under the Apache License, Version 2.0 (the "License");
// you may not use this file except in compliance with the License.
// You may obtain a copy of the License at
//
//      http://www.apache.org/licenses/LICENSE-2.0
//
// Unless required by applicable law or agreed to in writing, software
// distributed under the License is distributed on an "AS IS" BASIS,
// WITHOUT WARRANTIES OR CONDITIONS OF ANY KIND, either express or implied.
// See the License for the specific language governing permissions and
// limitations under the License.

// libkeymaster_messages contains just the code necessary to communicate with a
// AndroidKeymaster implementation, e.g. one running in TrustZone.
cc_defaults {
    name: "keymaster_defaults",
    vendor_available: true,
    cflags: [
        "-Wall",
        "-Werror",
        "-Wunused",
    ],
    clang: true,
    clang_cflags: [
        "-Wno-error=unused-const-variable",
        "-Wno-error=unused-private-field",
        "-Wimplicit-fallthrough",
        // TODO(krasin): reenable coverage flags, when the new Clang toolchain is released.
        // Currently, if enabled, these flags will cause an internal error in Clang.
        "-fno-sanitize-coverage=edge,indirect-calls,8bit-counters,trace-cmp"
    ],
    sanitize: {
        integer_overflow: false,
    },
}

cc_library_shared {
    name: "libkeymaster_messages",
    srcs: [
        "android_keymaster/android_keymaster_messages.cpp",
        "android_keymaster/android_keymaster_utils.cpp",
        "android_keymaster/authorization_set.cpp",
        "android_keymaster/keymaster_tags.cpp",
        "android_keymaster/logger.cpp",
        "android_keymaster/serializable.cpp",
        "android_keymaster/keymaster_stl.cpp",
    ],
    header_libs: ["libhardware_headers"],
    defaults: ["keymaster_defaults" ],
    clang_cflags: [
        "-DKEYMASTER_NAME_TAGS",
    ],
    stl: "none",
    export_include_dirs: ["include"],
}

// libkeymaster_portable contains almost everything needed for a keymaster
// implementation, lacking only a subclass of the (abstract) KeymasterContext
// class to provide environment-specific services and a wrapper to translate from
// the function-based keymaster HAL API to the message-based AndroidKeymaster API.
cc_library {
    name: "libkeymaster_portable",
<<<<<<< HEAD
    vndk: {
        enabled: true,
    },
    lto: {
        thin: true,
    },
=======
>>>>>>> 5d304802
    srcs: [
        "android_keymaster/android_keymaster.cpp",
        "android_keymaster/android_keymaster_messages.cpp",
        "android_keymaster/android_keymaster_utils.cpp",
        "android_keymaster/authorization_set.cpp",
        "android_keymaster/keymaster_enforcement.cpp",
        "android_keymaster/keymaster_stl.cpp",
        "android_keymaster/keymaster_tags.cpp",
        "android_keymaster/logger.cpp",
        "android_keymaster/operation.cpp",
        "android_keymaster/operation_table.cpp",
        "android_keymaster/serializable.cpp",
        "key_blob_utils/auth_encrypted_key_blob.cpp",
        "key_blob_utils/integrity_assured_key_blob.cpp",
        "key_blob_utils/ocb.c",
        "key_blob_utils/ocb_utils.cpp",
        "key_blob_utils/software_keyblobs.cpp",
        "km_openssl/aes_key.cpp",
        "km_openssl/aes_operation.cpp",
        "km_openssl/asymmetric_key.cpp",
        "km_openssl/asymmetric_key_factory.cpp",
        "km_openssl/attestation_record.cpp",
        "km_openssl/attestation_utils.cpp",
        "km_openssl/block_cipher_operation.cpp",
        "km_openssl/ckdf.cpp",
        "km_openssl/ec_key.cpp",
        "km_openssl/ec_key_factory.cpp",
        "km_openssl/ecdsa_operation.cpp",
        "km_openssl/ecies_kem.cpp",
        "km_openssl/hkdf.cpp",
        "km_openssl/hmac.cpp",
        "km_openssl/hmac_key.cpp",
        "km_openssl/hmac_operation.cpp",
        "km_openssl/iso18033kdf.cpp",
        "km_openssl/kdf.cpp",
        "km_openssl/nist_curve_key_exchange.cpp",
        "km_openssl/openssl_err.cpp",
        "km_openssl/openssl_utils.cpp",
        "km_openssl/rsa_key.cpp",
        "km_openssl/rsa_key_factory.cpp",
        "km_openssl/rsa_operation.cpp",
        "km_openssl/software_random_source.cpp",
        "km_openssl/symmetric_key.cpp",
        "km_openssl/triple_des_key.cpp",
        "km_openssl/triple_des_operation.cpp",
        "km_openssl/wrapped_key.cpp",
    ],

    shared_libs: [
        "libcrypto",
    ],
    header_libs: ["libhardware_headers"],
    export_header_lib_headers: ["libhardware_headers"],
    defaults: ["keymaster_defaults" ],
    cflags: [
        "-DBORINGSSL_NO_CXX",
    ],
    // NOTE: libkeymaster_portable must run unchanged in the trusty runtime environment.
    // Therefore, it must not link against any c++ stl library. keymaster_stl.cpp
    // weakly defines the subset of stl symbols required for this library to work
    // and which are also available in the trusty context.
    stl: "none",
    export_include_dirs: ["include"],
}

// libsoftkeymaster provides a software-based keymaster HAL implementation.
// This is used by keystore as a fallback for when the hardware keymaster does
// not support the request.
cc_library {
    name: "libsoftkeymasterdevice",
    srcs: [
        "android_keymaster/keymaster_configuration.cpp",
        "legacy_support/ec_keymaster0_key.cpp",
        "legacy_support/ec_keymaster1_key.cpp",
        "legacy_support/ecdsa_keymaster1_operation.cpp",
        "legacy_support/keymaster0_engine.cpp",
        "legacy_support/keymaster1_engine.cpp",
        "legacy_support/rsa_keymaster0_key.cpp",
        "legacy_support/rsa_keymaster1_key.cpp",
        "legacy_support/rsa_keymaster1_operation.cpp",
        "legacy_support/keymaster1_legacy_support.cpp",
        "contexts/soft_attestation_cert.cpp",
        "contexts/soft_keymaster_context.cpp",
        "contexts/pure_soft_keymaster_context.cpp",
        "contexts/soft_keymaster_device.cpp",
        "km_openssl/soft_keymaster_enforcement.cpp",
        "contexts/soft_keymaster_logger.cpp",
    ],
    defaults: ["keymaster_defaults"],
    shared_libs: [
        "libkeymaster_messages",
        "libkeymaster_portable",
        "liblog",
        "libbase",
        "libcrypto",
        "libcutils",
    ],
    export_include_dirs: ["include"],
}

cc_library {
    name: "libpuresoftkeymasterdevice",
    srcs: [
        "android_keymaster/keymaster_configuration.cpp",
        "contexts/soft_attestation_cert.cpp",
        "contexts/pure_soft_keymaster_context.cpp",
        "contexts/soft_keymaster_logger.cpp",
        "km_openssl/soft_keymaster_enforcement.cpp",
    ],
    defaults: ["keymaster_defaults"],
    shared_libs: [
        "libkeymaster_messages",
        "libkeymaster_portable",
        "liblog",
        "libcrypto",
        "libcutils",
        "libbase",
    ],

    export_include_dirs: ["include"],
}

cc_library_shared {
    name: "libkeymaster3device",
    srcs: [
        "legacy_support/keymaster_passthrough_key.cpp",
        "legacy_support/keymaster_passthrough_engine.cpp",
        "legacy_support/keymaster_passthrough_operation.cpp",
        "contexts/keymaster1_passthrough_context.cpp",
        "contexts/keymaster2_passthrough_context.cpp",
        "ng/AndroidKeymaster3Device.cpp",
        "android_keymaster/keymaster_configuration.cpp",
        "legacy_support/ec_keymaster0_key.cpp",
        "legacy_support/ec_keymaster1_key.cpp",
        "legacy_support/ecdsa_keymaster1_operation.cpp",
        "legacy_support/keymaster0_engine.cpp",
        "legacy_support/keymaster1_engine.cpp",
        "legacy_support/keymaster1_legacy_support.cpp",
        "legacy_support/rsa_keymaster0_key.cpp",
        "legacy_support/rsa_keymaster1_key.cpp",
        "legacy_support/rsa_keymaster1_operation.cpp",
    ],
    defaults: ["keymaster_defaults"],
    shared_libs: [
        "libkeymaster_messages",
        "android.hardware.keymaster@3.0",
        "libcrypto",
        "libcutils",
        "libbase",
        "libhidlbase",
        "libkeymaster_portable",
        "libpuresoftkeymasterdevice",
        "liblog",
        "libutils",
    ],
    export_include_dirs: ["include", "ng/include"],
}

cc_library_shared {
    name: "libkeymaster4",
    srcs: [
        "legacy_support/keymaster_passthrough_key.cpp",
        "legacy_support/keymaster_passthrough_engine.cpp",
        "legacy_support/keymaster_passthrough_operation.cpp",
        "ng/AndroidKeymaster4Device.cpp",
        "android_keymaster/keymaster_configuration.cpp",
    ],
    defaults: ["keymaster_defaults"],
    shared_libs: [
        "libkeymaster_messages",
        "android.hardware.keymaster@4.0",
        "libcrypto",
        "libcutils",
        "libbase",
        "libhidlbase",
        "libkeymaster_portable",
        "libpuresoftkeymasterdevice",
        "liblog",
        "libutils",
        "libkeymaster4support",
    ],
    export_include_dirs: ["ng/include"],
}

cc_library_shared {
    name: "libkeymaster41",
    vendor_available: true,
    srcs: [
        "ng/AndroidKeymaster41Device.cpp",
    ],
    defaults: ["keymaster_defaults"],
    shared_libs: [
        "android.hardware.keymaster@4.0",
        "android.hardware.keymaster@4.1",
        "libbase",
        "libcrypto",
        "libcutils",
        "libhidlbase",
        "libkeymaster4",
        "libkeymaster4_1support",
        "libkeymaster4support",
        "libkeymaster_messages",
        "libkeymaster_portable",
        "liblog",
        "libpuresoftkeymasterdevice",
        "libutils",
    ],
    export_include_dirs: ["ng/include"],
}

// libkeymasterfiles is an empty library that exports all of the files in keymaster as includes.
cc_library_static {
    name: "libkeymasterfiles",
    export_include_dirs: [
        ".",
        "include",
    ],
}<|MERGE_RESOLUTION|>--- conflicted
+++ resolved
@@ -62,15 +62,9 @@
 // the function-based keymaster HAL API to the message-based AndroidKeymaster API.
 cc_library {
     name: "libkeymaster_portable",
-<<<<<<< HEAD
-    vndk: {
-        enabled: true,
-    },
     lto: {
         thin: true,
     },
-=======
->>>>>>> 5d304802
     srcs: [
         "android_keymaster/android_keymaster.cpp",
         "android_keymaster/android_keymaster_messages.cpp",
