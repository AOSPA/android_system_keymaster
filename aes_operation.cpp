/*
 * Copyright 2014 The Android Open Source Project
 *
 * Licensed under the Apache License, Version 2.0 (the "License");
 * you may not use this file except in compliance with the License.
 * You may obtain a copy of the License at
 *
 *      http://www.apache.org/licenses/LICENSE-2.0
 *
 * Unless required by applicable law or agreed to in writing, software
 * distributed under the License is distributed on an "AS IS" BASIS,
 * WITHOUT WARRANTIES OR CONDITIONS OF ANY KIND, either express or implied.
 * See the License for the specific language governing permissions and
 * limitations under the License.
 */

#include <stdio.h>

#include <openssl/aes.h>
#include <openssl/err.h>
#include <openssl/rand.h>

#include <keymaster/logger.h>

#include "aes_key.h"
#include "aes_operation.h"
#include "openssl_err.h"

namespace keymaster {

/**
 * Abstract base for AES operation factories.  This class does all of the work to create
 * AES operations.
 */
class AesOperationFactory : public OperationFactory {
  public:
    virtual KeyType registry_key() const { return KeyType(KM_ALGORITHM_AES, purpose()); }

    virtual Operation* CreateOperation(const Key& key, const AuthorizationSet& begin_params,
                                       keymaster_error_t* error);
    virtual const keymaster_block_mode_t* SupportedBlockModes(size_t* block_mode_count) const;
    virtual const keymaster_padding_t* SupportedPaddingModes(size_t* padding_count) const;

    virtual keymaster_purpose_t purpose() const = 0;

  private:
    virtual Operation* CreateEvpOperation(const SymmetricKey& key,
                                          keymaster_block_mode_t block_mode,
                                          keymaster_padding_t padding, bool caller_iv,
                                          keymaster_error_t* error);
};

Operation* AesOperationFactory::CreateOperation(const Key& key,
<<<<<<< HEAD
                                                const AuthorizationSet& begin_params,
=======
                                                const AuthorizationSet&  begin_params ,
>>>>>>> 6561ab9c
                                                keymaster_error_t* error) {
    *error = KM_ERROR_OK;
    const SymmetricKey* symmetric_key = static_cast<const SymmetricKey*>(&key);

    switch (symmetric_key->key_data_size()) {
    case 16:
    case 24:
    case 32:
        break;
    default:
        *error = KM_ERROR_UNSUPPORTED_KEY_SIZE;
        return nullptr;
    }

    keymaster_block_mode_t block_mode;
    if (!begin_params.GetTagValue(TAG_BLOCK_MODE, &block_mode)) {
        LOG_E("%d block modes specified in begin params", begin_params.GetTagCount(TAG_BLOCK_MODE));
        *error = KM_ERROR_UNSUPPORTED_BLOCK_MODE;
        return nullptr;
    } else if (!supported(block_mode)) {
        LOG_E("Block mode %d not supported", block_mode);
        *error = KM_ERROR_UNSUPPORTED_BLOCK_MODE;
        return nullptr;
    } else if (!key.authorizations().Contains(TAG_BLOCK_MODE, block_mode)) {
        LOG_E("Block mode %d was specified, but not authorized by key", block_mode);
        *error = KM_ERROR_INCOMPATIBLE_BLOCK_MODE;
        return nullptr;
    }

    keymaster_padding_t padding = KM_PAD_NONE;
    begin_params.GetTagValue(TAG_PADDING, &padding);
    if (!key.authorizations().GetTagValue(TAG_PADDING, &padding)) {
        LOG_E("Padding mode %d was specified, but not authorized by key", padding);
        *error = KM_ERROR_INCOMPATIBLE_PADDING_MODE;
    }

    bool caller_nonce = key.authorizations().GetTagValue(TAG_CALLER_NONCE);

    if (*error != KM_ERROR_OK)
        return nullptr;

    switch (block_mode) {
    case KM_MODE_ECB:
    case KM_MODE_CBC:
        return CreateEvpOperation(*symmetric_key, block_mode, padding, caller_nonce, error);
    case KM_MODE_CTR:
        if (padding != KM_PAD_NONE) {
            *error = KM_ERROR_INCOMPATIBLE_PADDING_MODE;
            return nullptr;
        }
        return CreateEvpOperation(*symmetric_key, block_mode, padding, caller_nonce, error);
    default:
        *error = KM_ERROR_UNSUPPORTED_BLOCK_MODE;
        return nullptr;
    }
}

Operation* AesOperationFactory::CreateEvpOperation(const SymmetricKey& key,
                                                   keymaster_block_mode_t block_mode,
                                                   keymaster_padding_t padding, bool caller_iv,
                                                   keymaster_error_t* error) {
    Operation* op = NULL;
    switch (purpose()) {
    case KM_PURPOSE_ENCRYPT:
        op = new AesEvpEncryptOperation(block_mode, padding, caller_iv, key.key_data(),
                                        key.key_data_size());
        break;
    case KM_PURPOSE_DECRYPT:
        op = new AesEvpDecryptOperation(block_mode, padding, key.key_data(), key.key_data_size());
        break;
    default:
        *error = KM_ERROR_UNSUPPORTED_PURPOSE;
        return NULL;
    }

    if (!op)
        *error = KM_ERROR_MEMORY_ALLOCATION_FAILED;
    return op;
}

static const keymaster_block_mode_t supported_block_modes[] = {KM_MODE_ECB, KM_MODE_CBC,
                                                               KM_MODE_CTR};

const keymaster_block_mode_t*
AesOperationFactory::SupportedBlockModes(size_t* block_mode_count) const {
    *block_mode_count = array_length(supported_block_modes);
    return supported_block_modes;
}

static const keymaster_padding_t supported_padding_modes[] = {KM_PAD_NONE, KM_PAD_PKCS7};
const keymaster_padding_t*
AesOperationFactory::SupportedPaddingModes(size_t* padding_mode_count) const {
    *padding_mode_count = array_length(supported_padding_modes);
    return supported_padding_modes;
}

/**
 * Concrete factory for AES encryption operations.
 */
class AesEncryptionOperationFactory : public AesOperationFactory {
    keymaster_purpose_t purpose() const { return KM_PURPOSE_ENCRYPT; }
};
static OperationFactoryRegistry::Registration<AesEncryptionOperationFactory> encrypt_registration;

/**
 * Concrete factory for AES decryption operations.
 */
class AesDecryptionOperationFactory : public AesOperationFactory {
    keymaster_purpose_t purpose() const { return KM_PURPOSE_DECRYPT; }
};
static OperationFactoryRegistry::Registration<AesDecryptionOperationFactory> decrypt_registration;

AesEvpOperation::AesEvpOperation(keymaster_purpose_t purpose, keymaster_block_mode_t block_mode,
                                 keymaster_padding_t padding, bool caller_iv, const uint8_t* key,
                                 size_t key_size)
    : Operation(purpose), key_size_(key_size), block_mode_(block_mode), padding_(padding),
      caller_iv_(caller_iv) {
    memcpy(key_, key, key_size_);
    EVP_CIPHER_CTX_init(&ctx_);
}

AesEvpOperation::~AesEvpOperation() {
    EVP_CIPHER_CTX_cleanup(&ctx_);
}

keymaster_error_t AesEvpOperation::InitializeCipher() {
    const EVP_CIPHER* cipher;
    switch (block_mode_) {
    case KM_MODE_ECB:
        switch (key_size_) {
        case 16:
            cipher = EVP_aes_128_ecb();
            break;
        case 24:
            cipher = EVP_aes_192_ecb();
            break;
        case 32:
            cipher = EVP_aes_256_ecb();
            break;
        default:
            return KM_ERROR_UNSUPPORTED_KEY_SIZE;
        }
        break;
    case KM_MODE_CBC:
        switch (key_size_) {
        case 16:
            cipher = EVP_aes_128_cbc();
            break;
        case 24:
            cipher = EVP_aes_192_cbc();
            break;
        case 32:
            cipher = EVP_aes_256_cbc();
            break;
        default:
            return KM_ERROR_UNSUPPORTED_KEY_SIZE;
        }
        break;
    case KM_MODE_CTR:
        switch (key_size_) {
        case 16:
            cipher = EVP_aes_128_ctr();
            break;
        case 24:
            cipher = EVP_aes_192_ctr();
            break;
        case 32:
            cipher = EVP_aes_256_ctr();
            break;
        default:
            return KM_ERROR_UNSUPPORTED_KEY_SIZE;
        }
        break;
    default:
        return KM_ERROR_UNSUPPORTED_BLOCK_MODE;
    }

    int init_result =
        EVP_CipherInit_ex(&ctx_, cipher, NULL /* engine */, key_, iv_.get(), evp_encrypt_mode());

    if (!init_result)
        return TranslateLastOpenSslError();

    switch (padding_) {
    case KM_PAD_NONE:
        EVP_CIPHER_CTX_set_padding(&ctx_, 0 /* disable padding */);
        break;
    case KM_PAD_PKCS7:
        // This is the default for OpenSSL EVP cipher operations.
        break;
    default:
        return KM_ERROR_UNSUPPORTED_PADDING_MODE;
    }

    return KM_ERROR_OK;
}

bool AesEvpOperation::need_iv() const {
    switch (block_mode_) {
    case KM_MODE_CBC:
    case KM_MODE_CTR:
        return true;
    case KM_MODE_ECB:
        return false;
    default:
        // Shouldn't get here.
        assert(false);
        return false;
    }
}

keymaster_error_t AesEvpOperation::Begin(const AuthorizationSet& input_params,
                                         AuthorizationSet* output_params) {
    if (!output_params)
        return KM_ERROR_OUTPUT_PARAMETER_NULL;

    keymaster_error_t error = KM_ERROR_OK;
    if (need_iv()) {
        switch (purpose()) {
        case KM_PURPOSE_ENCRYPT:
            if (input_params.find(TAG_NONCE) == -1)
                error = GenerateIv();
            else if (caller_iv_)
                error = GetIv(input_params);
            else
                error = KM_ERROR_CALLER_NONCE_PROHIBITED;

            if (error == KM_ERROR_OK)
                output_params->push_back(TAG_NONCE, iv_.get(), AES_BLOCK_SIZE);
            break;

        case KM_PURPOSE_DECRYPT:
            error = GetIv(input_params);
            break;
        default:
            return KM_ERROR_UNSUPPORTED_PURPOSE;
        }
    }

    if (error == KM_ERROR_OK)
        error = InitializeCipher();

    return error;
}

keymaster_error_t AesEvpOperation::GetIv(const AuthorizationSet& input_params) {
    keymaster_blob_t iv_blob;
    if (!input_params.GetTagValue(TAG_NONCE, &iv_blob)) {
        LOG_E("No IV provided", 0);
        return KM_ERROR_INVALID_ARGUMENT;
    }
    if (iv_blob.data_length != AES_BLOCK_SIZE) {
        LOG_E("Expected %d-byte IV for AES operation, but got %d bytes", AES_BLOCK_SIZE,
              iv_blob.data_length);
        return KM_ERROR_INVALID_NONCE;
    }
    iv_.reset(dup_array(iv_blob.data, iv_blob.data_length));
    if (!iv_.get())
        return KM_ERROR_MEMORY_ALLOCATION_FAILED;
    return KM_ERROR_OK;
}

keymaster_error_t AesEvpOperation::GenerateIv() {
    iv_.reset(new uint8_t[AES_BLOCK_SIZE]);
    if (!iv_.get())
        return KM_ERROR_MEMORY_ALLOCATION_FAILED;
    if (RAND_bytes(iv_.get(), AES_BLOCK_SIZE) != 1)
        return TranslateLastOpenSslError();
    return KM_ERROR_OK;
}

inline size_t min(size_t a, size_t b) {
    if (a < b)
        return a;
    return b;
}

keymaster_error_t AesEvpOperation::Update(const AuthorizationSet& /* additional_params */,
                                          const Buffer& input, Buffer* output,
                                          size_t* input_consumed) {
    output->reserve(input.available_read() + AES_BLOCK_SIZE);

    const uint8_t* input_pos = input.peek_read();
    const uint8_t* input_end = input_pos + input.available_read();

    int output_written = -1;
    if (!EVP_CipherUpdate(&ctx_, output->peek_write(), &output_written, input_pos,
                          input_end - input_pos))
        return TranslateLastOpenSslError();

    assert(output_written >= 0);
    assert(output_written <= (int)output->available_write());
    output->advance_write(output_written);
    *input_consumed = input.available_read();
    return KM_ERROR_OK;
}

keymaster_error_t AesEvpOperation::Finish(const AuthorizationSet& /* additional_params */,
                                          const Buffer& /* signature */, Buffer* output) {
    output->reserve(AES_BLOCK_SIZE);

    int output_written = -1;
    if (!EVP_CipherFinal_ex(&ctx_, output->peek_write(), &output_written)) {
        LOG_E("Error encrypting final block: %s", ERR_error_string(ERR_peek_last_error(), NULL));
        return TranslateLastOpenSslError();
    }

    assert(output_written <= AES_BLOCK_SIZE);
    output->advance_write(output_written);
    return KM_ERROR_OK;
}

keymaster_error_t AesEvpOperation::Abort() {
    return KM_ERROR_OK;
}

}  // namespace keymaster<|MERGE_RESOLUTION|>--- conflicted
+++ resolved
@@ -51,11 +51,7 @@
 };
 
 Operation* AesOperationFactory::CreateOperation(const Key& key,
-<<<<<<< HEAD
-                                                const AuthorizationSet& begin_params,
-=======
                                                 const AuthorizationSet&  begin_params ,
->>>>>>> 6561ab9c
                                                 keymaster_error_t* error) {
     *error = KM_ERROR_OK;
     const SymmetricKey* symmetric_key = static_cast<const SymmetricKey*>(&key);
@@ -71,19 +67,8 @@
     }
 
     keymaster_block_mode_t block_mode;
-    if (!begin_params.GetTagValue(TAG_BLOCK_MODE, &block_mode)) {
-        LOG_E("%d block modes specified in begin params", begin_params.GetTagCount(TAG_BLOCK_MODE));
+    if (!key.authorizations().GetTagValue(TAG_BLOCK_MODE, &block_mode) || !supported(block_mode))
         *error = KM_ERROR_UNSUPPORTED_BLOCK_MODE;
-        return nullptr;
-    } else if (!supported(block_mode)) {
-        LOG_E("Block mode %d not supported", block_mode);
-        *error = KM_ERROR_UNSUPPORTED_BLOCK_MODE;
-        return nullptr;
-    } else if (!key.authorizations().Contains(TAG_BLOCK_MODE, block_mode)) {
-        LOG_E("Block mode %d was specified, but not authorized by key", block_mode);
-        *error = KM_ERROR_INCOMPATIBLE_BLOCK_MODE;
-        return nullptr;
-    }
 
     keymaster_padding_t padding = KM_PAD_NONE;
     begin_params.GetTagValue(TAG_PADDING, &padding);
